--- conflicted
+++ resolved
@@ -26,19 +26,11 @@
 ## Sample Data - DWD Climate data
 
 Temporalnn has been built and tested on dws weather data. You could find a test data for small climate under tests/data folder. There are here also example models was built by our temporalnn Wavenet block. 
-<<<<<<< HEAD
 
 ```python
 import json
 import pandas as pd
 
-=======
-
-```python
-import json
-import pandas as pd
-
->>>>>>> d3a70074
 with open("tests/data/climate_small_schema.json") as f:
     schema = json.load(f)
 climate_data = pd.read_csv("tests/data/climate_small.csv")
@@ -57,7 +49,6 @@
 
 from temporalnn.utils import ts as ts_util
 df = "... Sample Data ..."
-<<<<<<< HEAD
 
 df.set_index("measure_date")
 
@@ -76,37 +67,12 @@
 ```
 ### Build a WaveNet model for Univariate Time Series
 
-=======
-
-df.set_index("measure_date")
-
-dependent_columns = ["fx"]
-independent_column = "tmk"
-group_col = "stations_id"
-
-x_steps = 7
-y_steps = 2
-stride = 1
-x_train, x_test, y_train, y_test = ts_util.df_to_ts_numpy(
-    df, dependent_columns,
-    independent_column, group_col,
-    x_steps, y_steps, stride,
-    split_test=True, test_size=0.3, random_state=42)
-```
-### Build a WaveNet model for Univariate Time Series
-
->>>>>>> d3a70074
 You could build a wavenet block by simply
 
 ```python
 from temporalnn.models.temporal import WaveNet
-<<<<<<< HEAD
-
-
-=======
-
-
->>>>>>> d3a70074
+
+
 x_train, x_test, y_train, y_test = """... Previous block ..."""
 x_steps = 32
 y_steps = 1
@@ -157,7 +123,6 @@
 import pandas as pd
 from temporalnn.utils.ts_trainer import train
 from temporalnn.utils import ts as ts_util
-<<<<<<< HEAD
 
 with open("tests/data/climate_small_schema.json") as f:
     schema = json.load(f)
@@ -167,17 +132,6 @@
 df = climate_data.copy()
 df.set_index("measure_date")
 
-=======
-
-with open("tests/data/climate_small_schema.json") as f:
-    schema = json.load(f)
-climate_data = pd.read_csv("tests/data/climate_small.csv")
-climate_data = climate_data.astype(schema)
-
-df = climate_data.copy()
-df.set_index("measure_date")
-
->>>>>>> d3a70074
 dependent_columns = ["fx"]
 independent_column = "tmk"
 group_col = "stations_id"
@@ -208,66 +162,6 @@
 
 # Apply K-Fold here for different training-test sets
 ```
-<<<<<<< HEAD
-
-More examples could be found under our tests folder like [temporal-util](tests/test_temporal_utils.py)
-
-Notice that, if you want to run tests as interative console, then please correct the folder of data from "data/..." to "tests/data/..."
-
-## Explainable AI with LIME
-
-We have implemented LIME approach from scratch also for images and time series. Image classification using LIME in this project is just a demo of how LIME works. We actually use LIME to explain our time series model. Our examples could be easily found under [LIME-image](tests/test_lime_image.py) and [LIME-UTS](tests/test_lime_uts.py)
-
-### Introduction of LIME
-LIME stands for Local Interpretable and Model Agnostic Explanation. A general method to explains and validate trust of model. 
-
-The graph as follows explaining model (dot language)
-```plantuml
-digraph LIME {
-    X [label="Instance X"]
-    X_segment [label="X - Segmentation"]
-    X_comma [label="X'"]
-    Z_comma [label="Sampling Neighbors Z'"]
-    Z [label="Z"]
-    F [label="f(Z)"]
-    P [label="π(x,z)"]
-    G [label="g(z') = W*Z'", color="turquoise", style="filled"]
-    L [label="Loss of f(z) ~ g(z') with weight π"]
-    O [label="Optimizer: argmin { loss }"]
-    R [label="W^ ~ Weights of features", color="turquoise", style="filled"]
-    
-    X -> X_segment
-    X_segment -> X_comma
-    X_comma -> Z_comma
-    Z_comma -> Z
-    Z -> F
-    Z -> P [label="Similarity of x to z"]
-    Z_comma -> G
-    F -> L 
-    G -> L 
-    P -> L 
-    L -> O 
-    O -> R
-    
-    subgraph sampling_z {
-        node [shape="box", style="dashed"]
-        
-        S [label="Sampling Neighbors Z'"]
-        A [label="Z'"]
-        B [label="Z'"]
-        C [label="Z'"]
-        
-        S -> B
-        S -> C
-        S -> A
-    }
-}
-```
-
-
-### Use LIME to explain univariate time series built by WaveNet
-
-=======
 
 More examples could be found under our tests folder like [temporal-util](tests/test_temporal_utils.py)
 
@@ -326,7 +220,6 @@
 
 ### Use LIME to explain univariate time series built by WaveNet
 
->>>>>>> d3a70074
 We have implemented and extended LIME to be able to use with time series. You could get our example models which is built by our WaveNet block under `tests/data/uts_tmk_32_1.h5` for 32 input steps and output 1 step of value.
 
 #### Prepare data (tmk)
